--- conflicted
+++ resolved
@@ -74,34 +74,34 @@
 
     @SuppressWarnings({"unchecked"})
     private <T> Class<? extends T> getAsClass(String className, Class<? extends T> defaultClazz) {
-        String sValue = className;
-        if (sValue == null) {
-            return defaultClazz;
-        }
-        try {
-            return (Class<? extends T>) this.getClass().getClassLoader().loadClass(sValue);
-        } catch (ClassNotFoundException e) {
-            throw new NoClassSettingsException("Failed to load class setting ["
-                    + className + "] with value [" + sValue + "]", e);
-        }
-    }
-
+      String sValue = className;
+      if (sValue == null) {
+         return defaultClazz;
+      }
+      try {
+         return (Class<? extends T>) this.getClass().getClassLoader().loadClass(sValue);
+      } catch (ClassNotFoundException e) {
+         throw new NoClassSettingsException("Failed to load class setting [" 
+            + className + "] with value [" + sValue + "]", e);
+      }
+    }
+    
     @Inject
     public CouchbaseCAPITransportImpl(Settings settings, RestController restController, NetworkService networkService, IndicesService indicesService, MetaDataMappingService metaDataMappingService, Client client) {
         super(settings);
-
+        
         this.networkService = networkService;
         this.indicesService = indicesService;
         this.metaDataMappingService = metaDataMappingService;
         this.client = client;
         this.port = settings.get("couchbase.port", "9091-10091");
-
+       
         this.bindHost = settings.get("bind_host");
         this.publishHost = settings.get("publish_host");
-
+        
         this.username = settings.get("couchbase.username", "Administrator");
         this.password = settings.get("couchbase.password", "");
-
+        
         this.bucketUUIDCacheEvictMs = settings.getAsLong("couchbase.bucketUUIDCacheEvictMs", 300000L);
         this.bucketUUIDCache = CacheBuilder.newBuilder().expireAfterWrite(this.bucketUUIDCacheEvictMs, TimeUnit.MILLISECONDS).build();
 
@@ -149,7 +149,7 @@
         pluginSettings.setParentSelector(parentSelector);
 
         KeyFilter keyFilter;
-        Class<? extends KeyFilter> keyFilterClass = this.getAsClass(settings.get("couchbase.keyFilter"), DefaultKeyFilter.class);
+        Class<? extends KeyFilter> keyFilterClass = this.getAsClass(settings.get("couchbase.keyFilter"), DefaultKeyFilter.class);  
         try {
             keyFilter = keyFilterClass.newInstance();
         } catch (Exception e) {
@@ -170,7 +170,7 @@
         }
         logger.info("Plugin Settings: {}", pluginSettings.toString());
     }
-
+    
     private boolean result = false;
 
     @Override
@@ -191,11 +191,8 @@
         }
         final InetAddress publishAddressHost = publishAddressHostX;
 
-<<<<<<< HEAD
-=======
         logger.info(("Resolved publish host:" + publishAddressHost));
 
->>>>>>> 1f826aea
         InetAddress hostAddress;
         if(hostAddressX.length > 0)
             hostAddress = hostAddressX[hostAddressX.length-1];
@@ -203,11 +200,8 @@
             hostAddress = publishAddressHostX;
         final InetAddress bindAddress = hostAddress;
 
-<<<<<<< HEAD
-=======
         logger.info(("Resolved bind host:" + bindAddress));
 
->>>>>>> 1f826aea
         capiBehavior = new ElasticSearchCAPIBehavior(client, logger, bucketUUIDCache, pluginSettings);
         couchbaseBehavior = new ElasticSearchCouchbaseBehavior(client, logger, bucketUUIDCache, pluginSettings);
 
@@ -216,23 +210,10 @@
         logger.info("Using port(s):"+ port);
 
         final AtomicReference<Exception> lastException = new AtomicReference<Exception>();
-
+     
         boolean success = portsRange.iterate(new PortsRange.PortCallback() {
             @Override
             public boolean onPortNumber(final int portNumber) {
-<<<<<<< HEAD
-                AccessController.doPrivileged(new PrivilegedAction<Void>() {
-                    public Void run() {
-                        try {
-                            server = new CAPIServer(capiBehavior, couchbaseBehavior,
-                                    new InetSocketAddress(bindAddress, portNumber),
-                                    CouchbaseCAPITransportImpl.this.username,
-                                    CouchbaseCAPITransportImpl.this.password,
-                                    numVbuckets);
-
-                            if (publishAddressHost != null) {
-                                server.setPublishAddress(publishAddressHost);
-=======
                     AccessController.doPrivileged(new PrivilegedAction<Void>() {
                     	public Void run() {
                             try {
@@ -252,21 +233,13 @@
                             } catch (Exception e) {
                                 lastException.set(e);
                                 result = false;
->>>>>>> 1f826aea
                             }
-
-                            server.start();
-                            result = true;
-                        } catch (Exception e) {
-                            lastException.set(e);
-                            result = false;
-                        }
-
-                        return null;
-                    }
-                });
-                return result;
-            }
+                            	
+                            return null;
+                    	}
+                    });
+                    return result;
+                }
         });
         if (!success) {
             throw new BindHttpException("Failed to bind to [" + port + "]",
@@ -275,12 +248,12 @@
 
         InetSocketAddress boundAddress = server.getBindAddress();
         InetSocketAddress publishAddress = new InetSocketAddress(publishAddressHost, boundAddress.getPort());
-
+        
         logger.info("Host: {}, Port {}", publishAddressHost.getHostAddress(), boundAddress.getPort());
-
+        
         InetSocketTransportAddress[] array = new InetSocketTransportAddress[1];
         array[0] = new InetSocketTransportAddress(boundAddress);
-
+        
         this.boundAddress = new BoundTransportAddress(array, new InetSocketTransportAddress(publishAddress));
     }
 
